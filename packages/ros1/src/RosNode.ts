// This Source Code Form is subject to the terms of the Mozilla Public
// License, v2.0. If a copy of the MPL was not distributed with this
// file, You can obtain one at http://mozilla.org/MPL/2.0/

<<<<<<< HEAD
import EventEmitter from "eventemitter3";
=======
import { EventEmitter, ListenerFn } from "eventemitter3";
>>>>>>> d53ee730

import { HttpServer, XmlRpcFault, XmlRpcValue } from "@foxglove/xmlrpc";

import { LoggerService } from "./LoggerService";
import { Publication } from "./Publication";
import { RosFollower } from "./RosFollower";
import { RosFollowerClient } from "./RosFollowerClient";
import { RosMasterClient } from "./RosMasterClient";
import { RosParamClient } from "./RosParamClient";
import { Subscription } from "./Subscription";
import { TcpConnection } from "./TcpConnection";
import { TcpSocketCreate, TcpServer, TcpAddress, NetworkInterface } from "./TcpTypes";
import { RosXmlRpcResponse, RosXmlRpcResponseOrFault } from "./XmlRpcTypes";
import { isEmptyPlainObject } from "./objectTests";

export type RosGraph = {
  publishers: Map<string, Set<string>>; // Maps topic names to arrays of nodes publishing each topic
  subscribers: Map<string, Set<string>>; // Maps topic names to arrays of nodes subscribing to each topic
  services: Map<string, Set<string>>; // Maps service names to arrays of nodes providing each service
};

export type SubscribeOpts = {
  topic: string;
  type: string;
  md5sum?: string;
  queueSize?: number;
  tcpNoDelay?: boolean;
};

export type ParamUpdateArgs = {
  key: string;
  value: XmlRpcValue;
  prevValue: XmlRpcValue;
  callerId: string;
};

export declare interface RosNode {
  on(event: "paramUpdate", listener: (args: ParamUpdateArgs) => void): this;
  on(
    event: "publisherUpdate",
    listener: (topic: string, publishers: string[], callerId: string) => void,
  ): this;
  on(event: string, listener: ListenerFn): this;
}

export class RosNode extends EventEmitter {
  readonly name: string;
  readonly hostname: string;
  readonly pid: number;

  rosMasterClient: RosMasterClient;
  rosParamClient: RosParamClient;
  rosFollower: RosFollower;
  subscriptions = new Map<string, Subscription>();
  publications = new Map<string, Publication>();
  parameters = new Map<string, XmlRpcValue>();

  private _running = true;
  private _tcpSocketCreate: TcpSocketCreate;
  private _connectionIdCounter = 0;
  private _tcpServer?: TcpServer;
  private _localApiUrl?: string;
  private _log?: LoggerService;

  constructor(options: {
    name: string;
    hostname: string;
    pid: number;
    rosMasterUri: string;
    httpServer: HttpServer;
    tcpSocketCreate: TcpSocketCreate;
    tcpServer?: TcpServer;
    log?: LoggerService;
  }) {
    super();
    this.name = options.name;
    this.hostname = options.hostname;
    this.pid = options.pid;
    this.rosMasterClient = new RosMasterClient(options.rosMasterUri);
    this.rosParamClient = new RosParamClient(options.rosMasterUri);
    this.rosFollower = new RosFollower(this, options.httpServer);
    this._tcpSocketCreate = options.tcpSocketCreate;
    this._tcpServer = options.tcpServer;
    this._log = options.log;

    this.rosFollower.on("paramUpdate", (key, value, callerId) => {
      const prevValue = this.parameters.get(key);
      this.parameters.set(key, value);
      this.emit("paramUpdate", { key, value, prevValue, callerId });
    });
    this.rosFollower.on("publisherUpdate", (topic, publishers, callerId) => {
      this.emit("publisherUpdate", topic, publishers, callerId);

      // FG-216: Subscribe/unsubscribe as necessary
      // const sub = this.subscriptions.get(topic);
      // if (sub != undefined) {}
    });
  }

  async start(port?: number): Promise<void> {
    return this.rosFollower
      .start(this.hostname, port)
      .then(() => this._log?.debug?.(`rosfollower listening at ${this.rosFollower.url()}`));
  }

  shutdown(_msg?: string): void {
    this._log?.debug?.("shutting down");
    this._running = false;
    this._tcpServer?.close();
    this.rosFollower.close();

    if (this.parameters.size > 0) {
      this.unsubscribeAllParams();
    }

    for (const subTopic of Array.from(this.subscriptions.keys())) {
      this.unsubscribe(subTopic);
    }

    for (const pubTopic of Array.from(this.publications.keys())) {
      this.unpublish(pubTopic);
    }

    this.subscriptions.clear();
    this.publications.clear();
    this.parameters.clear();
  }

  subscribe(options: SubscribeOpts): Subscription {
    const { topic, type } = options;
    const md5sum = options.md5sum ?? "*";
    const subscription = new Subscription(topic, md5sum, type);
    this.subscriptions.set(topic, subscription);

    this._log?.debug?.(`subscribing to ${topic} (${type})`);

    // Asynchronously register this subscription with rosmaster and connect to
    // each publisher
    this._registerSubscriberAndConnect(subscription, options);

    return subscription;
  }

  unsubscribe(topic: string): boolean {
    const subscription = this.subscriptions.get(topic);
    if (!subscription) {
      return false;
    }

    this._unregisterSubscriber(topic);

    subscription.close();
    this.subscriptions.delete(topic);
    return true;
  }

  unpublish(topic: string): boolean {
    const publication = this.publications.get(topic);
    if (!publication) {
      return false;
    }

    this._unregisterPublisher(topic);

    publication.close();
    this.publications.delete(topic);
    return true;
  }

  async getParamNames(): Promise<string[]> {
    const [status, msg, names] = await this.rosParamClient.getParamNames(this.name);
    if (status !== 1) {
      throw new Error(`getParamNames returned failure (status=${status}): ${msg}`);
    }
    if (!Array.isArray(names)) {
      throw new Error(`getParamNames returned unrecognized data (${msg})`);
    }
    return names as string[];
  }

  async setParameter(key: string, value: XmlRpcValue): Promise<void> {
    const [status, msg] = await this.rosParamClient.setParam(this.name, key, value);
    if (status !== 1) {
      throw new Error(`setParam returned failure (status=${status}): ${msg}`);
    }
  }

  async subscribeParam(key: string): Promise<XmlRpcValue> {
    const callerApi = this._callerApi();
    const [status, msg, value] = await this.rosParamClient.subscribeParam(
      this.name,
      callerApi,
      key,
    );
    if (status !== 1) {
      throw new Error(`subscribeParam returned failure (status=${status}): ${msg}`);
    }
    // rosparam server returns an empty object ({}) if the parameter has not been set yet
    const adjustedValue = isEmptyPlainObject(value) ? undefined : value;
    this.parameters.set(key, adjustedValue);

    this._log?.debug?.(`subscribed ${callerApi} to param "${key}" (${adjustedValue})`);
    return adjustedValue;
  }

  async unsubscribeParam(key: string): Promise<boolean> {
    const callerApi = this._callerApi();
    const [status, msg, value] = await this.rosParamClient.unsubscribeParam(
      this.name,
      callerApi,
      key,
    );
    if (status !== 1) {
      throw new Error(`unsubscribeParam returned failure (status=${status}): ${msg}`);
    }
    this.parameters.delete(key);
    const didUnsubscribe = (value as number) === 1;

    this._log?.debug?.(
      `unsubscribed ${callerApi} from param "${key}" (didUnsubscribe=${didUnsubscribe})`,
    );
    return didUnsubscribe;
  }

  async subscribeAllParams(): Promise<Readonly<Map<string, XmlRpcValue>>> {
    const keys = await this.getParamNames();
    const callerApi = this._callerApi();
    const res = await this.rosParamClient.subscribeParams(this.name, callerApi, keys);
    if (res.length !== keys.length) {
      throw new Error(`subscribeAllParams returned unrecognized data: ${JSON.stringify(res)}`);
    }

    // Rebuild local map of all subscribed parameters
    this.parameters.clear();
    for (let i = 0; i < keys.length; i++) {
      const key = keys[i] as string;
      const entry = res[i] as RosXmlRpcResponseOrFault;
      if (entry instanceof XmlRpcFault) {
        this._log?.warn?.(`subscribeAllParams errored on "${key}" (${entry})`);
        continue;
      }
      const [status, msg, value] = entry as RosXmlRpcResponse;
      if (status !== 1) {
        this._log?.warn?.(`subscribeAllParams failed for "${key}" (status=${status}): ${msg}`);
        continue;
      }
      // rosparam server returns an empty object ({}) if the parameter has not been set yet
      const adjustedValue = isEmptyPlainObject(value) ? undefined : value;
      this.parameters.set(key, adjustedValue);
    }

    this._log?.debug?.(
      `subscribed ${callerApi} to all parameters (${Array.from(this.parameters.keys())})`,
    );
    return this.parameters;
  }

  async unsubscribeAllParams(): Promise<void> {
    const keys = Array.from(this.parameters.keys());
    const callerApi = this._callerApi();
    const res = await this.rosParamClient.unsubscribeParams(this.name, callerApi, keys);
    if (res.length !== keys.length) {
      throw new Error(`subscribeAllParams returned unrecognized data: ${JSON.stringify(res)}`);
    }
    for (let i = 0; i < keys.length; i++) {
      const key = keys[i] as string;
      const [status, msg] = res[i] as RosXmlRpcResponse;
      if (status !== 1) {
        this._log?.warn?.(`unsubscribeAllParams failed for "${key}" (status=${status}): ${msg}`);
        continue;
      }
    }

    this._log?.debug?.(`unsubscribed ${callerApi} from all parameters (${keys})`);
    this.parameters.clear();
  }

  async getPublishedTopics(subgraph?: string): Promise<[topic: string, dataType: string][]> {
    const [status, msg, topicsAndTypes] = await this.rosMasterClient.getPublishedTopics(
      this.name,
      subgraph,
    );
    if (status !== 1) {
      throw new Error(`getPublishedTopics returned failure (status=${status}): ${msg}`);
    }
    return topicsAndTypes as [string, string][];
  }

  async getSystemState(): Promise<RosGraph> {
    const [status, msg, systemState] = await this.rosMasterClient.getSystemState(this.name);
    if (status !== 1) {
      throw new Error(`getPublishedTopics returned failure (status=${status}): ${msg}`);
    }
    if (!Array.isArray(systemState) || systemState.length !== 3) {
      throw new Error(`getPublishedTopics returned unrecognized data (${msg})`);
    }

    // Each of these has the form [ [topic, [node1...nodeN]] ... ]
    type SystemStateEntry = [topic: string, nodes: string[]];
    type SystemStateResponse = [SystemStateEntry[], SystemStateEntry[], SystemStateEntry[]];
    const [pubs, subs, srvs] = systemState as SystemStateResponse;

    const createMap = (entries: SystemStateEntry[]) =>
      new Map<string, Set<string>>(entries.map(([topic, nodes]) => [topic, new Set(nodes)]));

    return {
      publishers: createMap(pubs),
      subscribers: createMap(subs),
      services: createMap(srvs),
    };
  }

  tcpServerAddress(): TcpAddress | undefined {
    return this._tcpServer?.address();
  }

  receivedBytes(): number {
    let bytes = 0;
    for (const sub of this.subscriptions.values()) {
      bytes += sub.receivedBytes();
    }
    return bytes;
  }

  static async RequestTopic(
    name: string,
    topic: string,
    apiClient: RosFollowerClient,
  ): Promise<{ address: string; port: number }> {
    const [status, msg, protocol] = await apiClient.requestTopic(name, topic, [["TCPROS"]]);

    if (status !== 1) {
      throw new Error(`requestTopic("${name}", "${topic}") failed. status=${status}, msg=${msg}`);
    }
    if (!Array.isArray(protocol) || protocol.length < 3 || protocol[0] !== "TCPROS") {
      throw new Error(`TCP not supported by ${apiClient.url()} for topic "${topic}"`);
    }

    return { port: protocol[2] as number, address: protocol[1] as string };
  }

  private _newConnectionId(): number {
    return this._connectionIdCounter++;
  }

  private _callerApi(): string {
    if (this._localApiUrl != undefined) {
      return this._localApiUrl;
    }

    this._localApiUrl = this.rosFollower.url();
    if (this._localApiUrl == undefined) {
      throw new Error("Local XMLRPC server was not started");
    }

    return this._localApiUrl;
  }

  private async _registerSubscriber(subscription: Subscription): Promise<string[]> {
    if (!this._running) {
      return Promise.resolve([]);
    }

    const callerApi = this._callerApi();

    // Register with rosmaster as a subscriber to this topic
    const [status, msg, publishers] = await this.rosMasterClient.registerSubscriber(
      this.name,
      subscription.name,
      subscription.dataType,
      callerApi,
    );

    if (status !== 1) {
      throw new Error(`registerSubscriber() failed. status=${status}, msg="${msg}"`);
    }

    this._log?.debug?.(`registered subscriber to ${subscription.name} (${subscription.dataType})`);
    if (!Array.isArray(publishers)) {
      throw new Error(
        `registerSubscriber() did not receive a list of publishers. value=${publishers}`,
      );
    }

    return publishers as string[];
  }

  private async _unregisterSubscriber(topic: string): Promise<void> {
    try {
      const callerApi = this._callerApi();

      // Unregister with rosmaster as a subscriber to this topic
      const [status, msg] = await this.rosMasterClient.unregisterSubscriber(
        this.name,
        topic,
        callerApi,
      );

      if (status !== 1) {
        throw new Error(`unregisterSubscriber() failed. status=${status}, msg="${msg}"`);
      }

      this._log?.debug?.(`unregistered subscriber to ${topic}`);
    } catch (err) {
      // Warn and carry on, the rosmaster graph will be out of sync but there's
      // not much we can do (it may already be offline)
      this._log?.warn?.(err, "unregisterSubscriber");
    }
  }

  private async _unregisterPublisher(topic: string): Promise<void> {
    try {
      const callerApi = this._callerApi();

      // Unregister with rosmaster as a publisher of this topic
      const [status, msg] = await this.rosMasterClient.unregisterPublisher(
        this.name,
        topic,
        callerApi,
      );

      if (status !== 1) {
        throw new Error(`unregisterPublisher() failed. status=${status}, msg="${msg}"`);
      }

      this._log?.debug?.(`unregistered publisher for ${topic}`);
    } catch (err) {
      // Warn and carry on, the rosmaster graph will be out of sync but there's
      // not much we can do (it may already be offline)
      this._log?.warn?.(err, "unregisterPublisher");
    }
  }

  private async _registerSubscriberAndConnect(
    subscription: Subscription,
    options: SubscribeOpts,
  ): Promise<void> {
    const { topic, type } = options;
    const md5sum = options.md5sum ?? "*";
    const tcpNoDelay = options.tcpNoDelay ?? false;

    if (!this._running) {
      return;
    }

    // TODO: Handle this registration failing
    const publishers = await this._registerSubscriber(subscription);

    if (!this._running) {
      return;
    }

    // Register with each publisher
    await Promise.all(
      publishers.map(async (pubUrl) => {
        if (!this._running) {
          return;
        }

        // Create an XMLRPC client to talk to this publisher
        const rosFollowerClient = new RosFollowerClient(pubUrl);

        if (!this._running) {
          return;
        }

        // Call requestTopic on this publisher to register ourselves as a subscriber
        // TODO: Handle this requestTopic() call failing
        const { address, port } = await RosNode.RequestTopic(this.name, topic, rosFollowerClient);
        this._log?.debug?.(
          `registered with ${pubUrl} as a subscriber to ${topic}, connecting to tcpros://${address}:${port}`,
        );

        if (!this._running) {
          return;
        }

        // Create a TCP socket connecting to this publisher
        const socket = await this._tcpSocketCreate({ host: address, port });
        const connection = new TcpConnection(
          socket,
          new Map<string, string>([
            ["topic", topic],
            ["md5sum", md5sum],
            ["callerid", this.name],
            ["type", type],
            ["tcp_nodelay", tcpNoDelay ? "1" : "0"],
          ]),
        );

        if (!this._running) {
          socket.close();
          return;
        }

        // Hold a reference to this publisher
        const connectionId = this._newConnectionId();
        subscription.addPublisher(connectionId, rosFollowerClient, connection);

        // Asynchronously initiate the socket connection
        socket.connect().then(() => this._log?.debug?.(`connected to tcpros://${address}:${port}`));
      }),
    );
  }

  static GetRosHostname(
    getEnvVar: (envVar: string) => string | undefined,
    getHostname: () => string | undefined,
    getNetworkInterfaces: () => NetworkInterface[],
  ): string {
    // Prefer ROS_HOSTNAME, then ROS_IP env vars
    let hostname = getEnvVar("ROS_HOSTNAME") ?? getEnvVar("ROS_IP");
    if (hostname !== undefined && hostname.length > 0) {
      return hostname;
    }

    // Try to get the operating system hostname
    hostname = getHostname();
    if (hostname !== undefined && hostname.length > 0) {
      return hostname;
    }

    // Fall back to iterating network interfaces looking for an IP address
    let bestAddr: NetworkInterface | undefined;
    const ifaces = getNetworkInterfaces();
    for (const iface of ifaces) {
      if (
        (iface.family !== "IPv4" && iface.family !== "IPv6") ||
        iface.internal ||
        iface.address.length === 0
      ) {
        continue;
      }

      if (bestAddr === undefined) {
        // Use the first non-internal interface we find
        bestAddr = iface;
      } else if (RosNode.IsPrivateIP(bestAddr.address) && !RosNode.IsPrivateIP(iface.address)) {
        // Prefer public IPs over private
        bestAddr = iface;
      } else if (bestAddr.family !== "IPv6" && iface.family === "IPv6") {
        // Prefer IPv6
        bestAddr = iface;
      }
    }
    if (bestAddr !== undefined) {
      return bestAddr.address;
    }

    // Last resort, return IPv4 loopback
    return "127.0.0.1";
  }

  static IsPrivateIP(ip: string): boolean {
    // Logic based on isPrivateIP() in ros_comm network.cpp
    return ip.startsWith("192.168") || ip.startsWith("10.") || ip.startsWith("169.254");
  }
}<|MERGE_RESOLUTION|>--- conflicted
+++ resolved
@@ -2,11 +2,7 @@
 // License, v2.0. If a copy of the MPL was not distributed with this
 // file, You can obtain one at http://mozilla.org/MPL/2.0/
 
-<<<<<<< HEAD
-import EventEmitter from "eventemitter3";
-=======
 import { EventEmitter, ListenerFn } from "eventemitter3";
->>>>>>> d53ee730
 
 import { HttpServer, XmlRpcFault, XmlRpcValue } from "@foxglove/xmlrpc";
 
