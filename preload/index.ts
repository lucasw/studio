// This Source Code Form is subject to the terms of the Mozilla Public
// License, v2.0. If a copy of the MPL was not distributed with this
// file, You can obtain one at http://mozilla.org/MPL/2.0/

import { init as initSentry } from "@sentry/electron";
import { contextBridge, ipcRenderer } from "electron";

import type { OsContext, OsContextForwardedEvent } from "@foxglove-studio/app/OsContext";
<<<<<<< HEAD
import { forwardPortsToRenderer } from "@foxglove/ros1-electron";
=======
import { PreloaderSockets } from "@foxglove/electron-socket/preloader";
>>>>>>> 54153f8c

import LocalFileStorage from "./LocalFileStorage";

if (typeof process.env.SENTRY_DSN === "string") {
  initSentry({ dsn: process.env.SENTRY_DSN });
}

type IpcListener = (ev: unknown, ...args: unknown[]) => void;
const menuClickListeners = new Map<string, IpcListener>();

// Initialize the RPC channel for electron-socket
PreloaderSockets.Create();

window.addEventListener("DOMContentLoaded", () => {
  // This input element receives generated dom events from main thread to inject File objects
  // See the comments in desktop/index.ts regarding this feature
  const input = document.createElement("input");
  input.setAttribute("hidden", "true");
  input.setAttribute("type", "file");
  input.setAttribute("id", "electron-open-file-input");
  document.body.appendChild(input);
});

const localFileStorage = new LocalFileStorage();

const ctx: OsContext = {
  platform: process.platform,
  handleToolbarDoubleClick() {
    ipcRenderer.send("window.toolbar-double-clicked");
  },
  addIpcEventListener(eventName: OsContextForwardedEvent, handler: () => void) {
    ipcRenderer.on(eventName, () => handler());
  },
  async menuAddInputSource(name: string, handler: () => void) {
    if (menuClickListeners.has(name)) {
      throw new Error(`Menu input source ${name} already exists`);
    }

    const listener: IpcListener = (_ev, ...args) => {
      if (args[0] === name) {
        handler();
      }
    };

    await ipcRenderer.invoke("menu.add-input-source", name);
    menuClickListeners.set(name, listener);
    ipcRenderer.on("menu.click-input-source", listener);
  },
  async menuRemoveInputSource(name: string) {
    const listener = menuClickListeners.get(name);
    if (listener === undefined) {
      return;
    }
    menuClickListeners.delete(name);
    ipcRenderer.off("menu.click-input-source", listener);
    ipcRenderer.invoke("menu.remove-input-source", name);
  },

  // Context bridge cannot expose "classes" only exposes functions
  // We use .bind to attach the localFileStorage instance as _this_ to the function
  storage: {
    list: localFileStorage.list.bind(localFileStorage),
    all: localFileStorage.all.bind(localFileStorage),
    get: localFileStorage.get.bind(localFileStorage),
    put: localFileStorage.put.bind(localFileStorage),
    delete: localFileStorage.delete.bind(localFileStorage),
  },
};

// NOTE: Context Bridge imposes a number of limitations around how objects move between the context
// and the outside world. These restrictions impact what the api surface can expose and how.
//
// i.e.: returning a class instance doesn't work because prototypes do not survive the boundary
const { exposeInMainWorld: exposeToRenderer } = contextBridge; // poorly named
exposeToRenderer("ctxbridge", ctx);

// Wire up the ROS1 backend in main to the API in renderer
forwardPortsToRenderer("ros1");<|MERGE_RESOLUTION|>--- conflicted
+++ resolved
@@ -6,11 +6,7 @@
 import { contextBridge, ipcRenderer } from "electron";
 
 import type { OsContext, OsContextForwardedEvent } from "@foxglove-studio/app/OsContext";
-<<<<<<< HEAD
-import { forwardPortsToRenderer } from "@foxglove/ros1-electron";
-=======
 import { PreloaderSockets } from "@foxglove/electron-socket/preloader";
->>>>>>> 54153f8c
 
 import LocalFileStorage from "./LocalFileStorage";
 
@@ -85,7 +81,4 @@
 //
 // i.e.: returning a class instance doesn't work because prototypes do not survive the boundary
 const { exposeInMainWorld: exposeToRenderer } = contextBridge; // poorly named
-exposeToRenderer("ctxbridge", ctx);
-
-// Wire up the ROS1 backend in main to the API in renderer
-forwardPortsToRenderer("ros1");+exposeToRenderer("ctxbridge", ctx);